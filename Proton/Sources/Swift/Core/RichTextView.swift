//
//  RichTextView.swift
//  Proton
//
//  Created by Rajdeep Kwatra on 4/1/20.
//  Copyright © 2020 Rajdeep Kwatra. All rights reserved.
//
//  Licensed under the Apache License, Version 2.0 (the "License");
//  you may not use this file except in compliance with the License.
//  You may obtain a copy of the License at
//
//    http://www.apache.org/licenses/LICENSE-2.0
//
//  Unless required by applicable law or agreed to in writing, software
//  distributed under the License is distributed on an "AS IS" BASIS,
//  WITHOUT WARRANTIES OR CONDITIONS OF ANY KIND, either express or implied.
//  See the License for the specific language governing permissions and
//  limitations under the License.
//

import Foundation
import UIKit
import ProtonCore

class RichTextView: AutogrowingTextView {
    
    /// Equivalent, strongly-typed alternative to `textStorage`
    private let richTextStorage = PRTextStorage()
    static let defaultListLineFormatting = LineFormatting(indentation: 25, spacingBefore: 0)

    weak var richTextViewDelegate: RichTextViewDelegate?
    weak var richTextViewListDelegate: RichTextViewListDelegate?

    weak var defaultTextFormattingProvider: DefaultTextFormattingProviding?
    {
        get { richTextStorage.defaultTextFormattingProvider }
        set { richTextStorage.defaultTextFormattingProvider = newValue }
    }

    let placeholderLabel = UILabel()

    var placeholderText: NSAttributedString? {
        didSet {
            placeholderLabel.attributedText = placeholderText
        }
    }

    var editorView: EditorView? {
        return superview as? EditorView
    }

    var defaultTypingAttributes: RichTextAttributes {
        return [
            .font: defaultTextFormattingProvider?.font ?? richTextStorage.defaultFont,
            .paragraphStyle: defaultTextFormattingProvider?.paragraphStyle ?? richTextStorage.defaultParagraphStyle,
            .foregroundColor: defaultTextFormattingProvider?.textColor ?? richTextStorage.defaultTextColor
        ]
    }
    var defaultFont: UIFont { richTextStorage.defaultFont }
    var defaultTextColor: UIColor { richTextStorage.defaultTextColor }
    var defaultBackgroundColor: UIColor {
        if #available(iOS 13.0, *) {
            return .systemBackground
        } else {
            return .white
        }
    }

    override var selectedTextRange: UITextRange? {
        didSet{
            let old = oldValue?.toNSRange(in: self)
            let new = selectedTextRange?.toNSRange(in: self)

            if let range = adjustedTextBlockRangeOnSelectionChange(oldRange: old, newRange: new) {
                selectedRange = range
            }
            richTextViewDelegate?.richTextView(self, selectedRangeChangedFrom: old, to: selectedTextRange?.toNSRange(in: self))
        }
    }

    override var contentInset: UIEdgeInsets {
        didSet {
            updatePlaceholderVisibility()
        }
    }

    override var textContainerInset: UIEdgeInsets {
        didSet {
            updatePlaceholderVisibility()
        }
    }

    private func adjustedTextBlockRangeOnSelectionChange(oldRange: NSRange?, newRange: NSRange?) -> NSRange? {
        guard let old = oldRange,
              let new = newRange,
              old != new
        else { return nil }

        let isReverseTraversal = (new.location < old.location) || (new.endLocation < old.endLocation)

        guard new.length > 0 else {
            if let textBlockRange = attributedText.rangeOf(attribute: .textBlock, at: new.location),
               textBlockRange.location != new.location {
                let location = isReverseTraversal ? textBlockRange.location : textBlockRange.endLocation
                return NSRange(location: location, length: 0)
            }
            return nil
        }

        let isLocationChanged = new.location != old.location
        let location = isLocationChanged ? new.location : max(0, new.endLocation - 1)

        guard let textBlockRange = attributedText.rangeOf(attribute: .textBlock, at: location),
              textBlockRange.contains(location)
        else { return nil }

        if isReverseTraversal {
            return adjustedTextBlockRangeReverse(new: new, old: old, textBlockRange: textBlockRange)
        } else {
            return adjustedTextBlockRangeForward(new: new, old: old, textBlockRange: textBlockRange)
        }
    }

    private func adjustedTextBlockRangeReverse(new: NSRange, old: NSRange, textBlockRange: NSRange) -> NSRange {
        let range: NSRange
        if textBlockRange.union(new) == textBlockRange, new.endLocation == old.endLocation, textBlockRange.contains(new.location) == false {
            range = NSRange(location: textBlockRange.location, length: old.endLocation - textBlockRange.endLocation)
        } else if new.endLocation < textBlockRange.endLocation && new.endLocation > textBlockRange.location {
            range = NSRange(location: new.location, length: textBlockRange.location - new.location)
        } else {
            range = textBlockRange.union(new)
        }
        return range
    }

    private func adjustedTextBlockRangeForward(new: NSRange, old: NSRange, textBlockRange: NSRange) -> NSRange {
        let range: NSRange
        let isLocationChanged = new.location != old.location
        if (new.contains(textBlockRange.location) && new.contains(textBlockRange.endLocation - 1)
                || (textBlockRange.union(new) == textBlockRange && new.length > 0 && isLocationChanged == false)
                || isLocationChanged == false) {
            range = new.union(textBlockRange)
        } else {
            range = NSRange(location: textBlockRange.endLocation, length: new.endLocation - textBlockRange.endLocation)
        }
        return range
    }

    private func adjustRangeOnNonFocus(oldRange: UITextRange?) {
        guard let currentRange = selectedTextRange?.toNSRange(in: self),
              let previousRange = oldRange?.toNSRange(in: self)
        else { return }

        var rangeToSet: NSRange?
        let isReverseTraversal = currentRange.location < previousRange.location
        var rangeToTraverse = NSRange(location: currentRange.location, length: attributedText.length - (currentRange.location + currentRange.length))

        if isReverseTraversal {
            rangeToTraverse = NSRange(location: 0, length: currentRange.location)
            attributedText.enumerateAttribute(.textBlock, in: rangeToTraverse, options: [.longestEffectiveRangeNotRequired, .reverse]) { val, range, stop in
                if (val as? Bool != true), rangeToSet == nil {
                    rangeToSet = NSRange(location: range.location + range.length, length: 0)
                    stop.pointee = true
                }
            }
        }  else {
            attributedText.enumerateAttribute(.textBlock, in: rangeToTraverse, options: [.longestEffectiveRangeNotRequired]) { val, range, stop in
                if (val as? Bool != true), rangeToSet == nil {
                    rangeToSet = NSRange(location: range.location, length: 0)
                    stop.pointee = true
                }
            }
        }

        selectedTextRange = rangeToSet?.toTextRange(textInput: self) ?? oldRange
    }

    init(frame: CGRect = .zero, context: RichTextViewContext, allowAutogrowing: Bool = false) {
        let textContainer = TextContainer()
        let layoutManager = LayoutManager()

        layoutManager.addTextContainer(textContainer)
        richTextStorage.addLayoutManager(layoutManager)

        super.init(frame: frame, textContainer: textContainer, allowAutogrowing: allowAutogrowing)
        layoutManager.delegate = self
        layoutManager.layoutManagerDelegate = self
        textContainer.textView = self
        textContainer.heightTracksTextView = true
        textContainer.widthTracksTextView = true
        self.delegate = context
        richTextStorage.textStorageDelegate = self

        self.backgroundColor = defaultBackgroundColor
        self.textColor = defaultTextColor

        setupPlaceholder()
    }

    var contentLength: Int {
        return textStorage.length
    }

    weak var textProcessor: TextProcessor? {
        didSet {
            richTextStorage.delegate = textProcessor
        }
    }

    var textEndRange: NSRange {
        return NSRange(location: contentLength, length: 0)
    }

    var currentLineRange: NSRange? {
        return lineRange(from: selectedRange.location)
    }

    var visibleRange: NSRange {
        let textBounds = bounds.inset(by: textContainerInset)
        return layoutManager.glyphRange(forBoundingRect: textBounds, in: textContainer)
    }

    func contentLinesInRange(_ range: NSRange) -> [EditorLine] {
        var lines = [EditorLine]()

        var startingRange = NSRange(location: range.location, length: 0)
        let endLocation = max(startingRange.location, range.location + range.length - 1)

        while startingRange.location <= endLocation {
            let paraRange = rangeOfParagraph(at: startingRange.location)
            let text = self.attributedText.attributedSubstring(from: paraRange)
            let editorLine = EditorLine(text: text, range: paraRange)
            lines.append(editorLine)
            startingRange = NSRange(location: paraRange.length + paraRange.location + 1, length: 0)
        }

        return lines
    }

    func rangeOfParagraph(at location: Int) -> NSRange {
        guard let position = self.position(from: beginningOfDocument, offset: location),
              let paraRange = tokenizer.rangeEnclosingPosition(position, with: .paragraph, inDirection: UITextDirection(rawValue: UITextStorageDirection.backward.rawValue)),
              let range = paraRange.toNSRange(in: self)
        else {
            return NSRange(location: location, length: 0)
        }
        return range
    }

    func previousContentLine(from location: Int) -> EditorLine? {
        let currentLineRange = rangeOfParagraph(at: location)
        guard let position = self.position(from: beginningOfDocument, offset: currentLineRange.location - 1),
              let paraRange = tokenizer.rangeEnclosingPosition(position, with: .paragraph, inDirection: UITextDirection(rawValue: UITextStorageDirection.backward.rawValue)),
              let range = paraRange.toNSRange(in: self)
        else { return nil }
        
        return EditorLine(text: attributedText.attributedSubstring(from: range), range: range)
    }

    func nextContentLine(from location: Int) -> EditorLine? {
        let currentLineRange = rangeOfParagraph(at: location)
        guard let position = self.position(from: beginningOfDocument, offset: currentLineRange.endLocation + 1),
              let paraRange = tokenizer.rangeEnclosingPosition(position, with: .paragraph, inDirection: UITextDirection(rawValue: UITextStorageDirection.forward.rawValue)),
              let range = paraRange.toNSRange(in: self)
        else { return nil }
        
        return EditorLine(text: attributedText.attributedSubstring(from: range), range: range)
    }

    override var keyCommands: [UIKeyCommand]? {
        let tab = "\t"
        let enter = "\r"

        return [
            UIKeyCommand(input: tab, modifierFlags: [], action: #selector(handleKeyCommand(command:))),
            UIKeyCommand(input: tab, modifierFlags: .shift, action: #selector(handleKeyCommand(command:))),
            UIKeyCommand(input: enter, modifierFlags: .shift, action: #selector(handleKeyCommand(command:))),
            UIKeyCommand(input: enter, modifierFlags: .control, action: #selector(handleKeyCommand(command:))),
            UIKeyCommand(input: enter, modifierFlags: .alternate, action: #selector(handleKeyCommand(command:))),
        ]
    }

    @available(*, unavailable, message: "init(coder:) unavailable, use init")
    required init?(coder aDecoder: NSCoder) {
        fatalError("init(coder:) has not been implemented")
    }

    #if targetEnvironment(macCatalyst)
    @objc(_focusRingType)
    var focusRingType: UInt {
        return 1 //NSFocusRingTypeNone
    }
    #endif

    @objc
    func handleKeyCommand(command: UIKeyCommand) {
        guard let input = command.input,
              let key = EditorKey(input)
        else { return }
        
        let modifierFlags = command.modifierFlags

        richTextViewDelegate?.richTextView(self, didReceive: key, modifierFlags: modifierFlags, at: selectedRange)
    }

    private func setupPlaceholder() {
        placeholderLabel.accessibilityIdentifier = "RichTextView.placeholderLabel"
        placeholderLabel.translatesAutoresizingMaskIntoConstraints = false
        placeholderLabel.numberOfLines = 0
        placeholderLabel.lineBreakMode = .byTruncatingTail

        addSubview(placeholderLabel)
        placeholderLabel.attributedText = placeholderText
        
        if let editorView, editorView.attributedText.length > 0 {
            editorView.attributedText.enumerateAttribute(.attachment, in: NSRange(location: 0, length: 1)) { value, range, stop in
                guard let attachment = value as? Attachment, let frame = attachment.frame else { return }
                NSLayoutConstraint.activate([
                    placeholderLabel.topAnchor.constraint(equalTo: self.topAnchor, constant: textContainerInset.top + frame.maxY),
                    placeholderLabel.bottomAnchor.constraint(equalTo: self.bottomAnchor, constant: -textContainerInset.bottom),
                    placeholderLabel.leadingAnchor.constraint(equalTo: self.leadingAnchor, constant: textContainer.lineFragmentPadding),
                    placeholderLabel.trailingAnchor.constraint(equalTo: self.trailingAnchor, constant: -textContainer.lineFragmentPadding),
                    placeholderLabel.widthAnchor.constraint(equalTo: self.widthAnchor, constant: -textContainer.lineFragmentPadding)
                ])
            }
        }
    }

    func wordAt(_ location: Int) -> NSAttributedString? {
        guard let position = self.position(from: beginningOfDocument, offset: location),
              let wordRange = tokenizer.rangeEnclosingPosition(position, with: .word, inDirection: UITextDirection(rawValue: UITextStorageDirection.backward.rawValue)),
              let range = wordRange.toNSRange(in: self)
        else { return nil }
        
        return attributedText.attributedSubstring(from: range)
    }

    func lineRange(from location: Int) -> NSRange? {
        var currentLocation = location
        guard contentLength > 0 else { return .zero }
        var range = NSRange()
        // In case this is called before layout has completed, e.g. from TextProcessor, the last entered glyph
        // will not have been laid out by layoutManager but would be present in TextStorage. It can also happen
        // when deleting multiple characters where layout is pending in the same case. Following logic finds the
        // last valid glyph that is already laid out.
        while currentLocation > 0 && layoutManager.isValidGlyphIndex(currentLocation) == false {
            currentLocation -= 1
        }
        guard layoutManager.isValidGlyphIndex(currentLocation) else { return NSRange(location: 0, length: 1) }
        layoutManager.lineFragmentUsedRect(forGlyphAt: currentLocation, effectiveRange: &range)
        guard range.location != NSNotFound else { return nil }
        // As mentioned above, in case of this getting called before layout is completed,
        // we need to account for the range that has been changed. storage.changeInLength provides
        // the change that might not have been laid already
        return NSRange(location: range.location, length: range.length + textStorage.changeInLength)
    }

    func invalidateLayout(for range: NSRange) {
        layoutManager.invalidateLayout(forCharacterRange: range, actualCharacterRange: nil)
    }

    func invalidateDisplay(for range: NSRange) {
        layoutManager.invalidateDisplay(forCharacterRange: range)
    }

    func resetTypingAttributes() {
        self.textColor = nil
        self.typingAttributes = defaultTypingAttributes
    }

    override func deleteBackward() {
        guard let editorView, editorView.containerAttachment?.containerEditorView == nil else {
            super.deleteBackward()
            richTextViewDelegate?.richTextView(self, didReceive: .backspace, modifierFlags: [], at: selectedRange)
            return
        }
        
        guard selectedRange.location > 2 else {
            richTextViewDelegate?.richTextView(self, didReceive: .backspace, modifierFlags: [], at: selectedRange)
            return
        }
        var range: NSRange? = currentLineRange
        defer {
            if contentLength == 0 {
                resetTypingAttributes()
            }
            let last = attributedText.attributedSubstring(from: NSRange(location: selectedRange.location - 1, length: 1))
            if last.string == "\n",
               last.attribute(.listItem, at: 0, effectiveRange: nil) == nil,
               selectedRange.location >= 1,
               let paragraph = last.attribute(.paragraphStyle, at: 0, effectiveRange: nil) as? NSParagraphStyle {
                let p = NSMutableParagraphStyle()
                p.paragraphSpacing = paragraph.paragraphSpacing
                p.lineSpacing = paragraph.lineSpacing
                p.headIndent = 0
                p.firstLineHeadIndent = 0
<<<<<<< HEAD
                editorView.addAttribute(.paragraphStyle, value: p, at: NSRange(location: selectedRange.location - 1, length: 1))
                editorView.removeAttribute(.paragraphStyle, at: NSRange(location: selectedRange.location - 1, length: 1))
            } else if last.string == ListTextProcessor.blankLineFiller {
                let range = NSRange(location: selectedRange.location - 1, length: 1)
                editorView.removeAttribute(.strikethroughStyle, at: range)
                editorView.typingAttributes[.strikethroughStyle] = nil
                
                if let color = self.editorView?.defaultColor {
                    editorView.typingAttributes[.foregroundColor] = color
=======
                editorView?.addAttribute(.paragraphStyle, value: p, at: NSRange(location: selectedRange.location - 1, length: 1))
                editorView?.removeAttribute(.paragraphStyle, at: NSRange(location: selectedRange.location - 1, length: 1))
            } else if last.string == ListTextProcessor.blankLineFiller {
                let range = NSRange(location: selectedRange.location - 1, length: 1)
                editorView?.removeAttribute(.strikethroughStyle, at: range)
                editorView?.typingAttributes[.strikethroughStyle] = nil
                
                if let color = self.editorView?.defaultColor {
                    editorView?.typingAttributes[.foregroundColor] = color
>>>>>>> 54416f99
                }
            }
                      
            richTextViewDelegate?.richTextView(self, didReceive: .backspace, modifierFlags: [], at: selectedRange)
        }

        guard contentLength > 0 else { return }
        var proposedRange = NSRange(location: max(0, selectedRange.location - 1), length: 0)

        let attributedText: NSAttributedString = self.attributedText // single allocation
        let attributeExists = (attributedText.attribute(.textBlock, at: proposedRange.location, effectiveRange: nil)) != nil

        guard attributeExists,
              let textRange = adjustedTextBlockRangeOnSelectionChange(oldRange: selectedRange, newRange: proposedRange)
        else {
            // if the character getting deleted is a list item spacer, do a double delete
            var textToBeDeleted = attributedText.substring(from: NSRange(location: proposedRange.location, length: 1))
            var fromBlankLineFiller = false
            if textToBeDeleted == ListTextProcessor.blankLineFiller {
                super.deleteBackward()
                textToBeDeleted = attributedText.substring(from: NSRange(location: proposedRange.location - 1, length: 1))
                proposedRange = NSRange(location: proposedRange.location - 1, length: 1)
                fromBlankLineFiller = true
            }
            if textToBeDeleted == "\n" {
                if attributedText.attribute(.listItem, at: proposedRange.location, effectiveRange: nil) != nil {
                    replaceNewLineCharacter(proposedRange: proposedRange)
                } else {
                    super.deleteBackward()
                }
            } else {
                super.deleteBackward()
            }
            if let r = range {
                range = NSRange(location: r.location - 1, length: r.length - 1)
            }

            if let layoutManager = self.textStorage.layoutManagers.first as? LayoutManager {
                layoutManager.clear()
            }
            self.subviews.filter { $0 is ListItemView }.forEach { $0.removeFromSuperview() }
            return
        }

        let rangeToDelete = NSRange(location: textRange.location, length: selectedRange.location - textRange.location)
        replaceCharacters(in: rangeToDelete, with: NSAttributedString())
        selectedRange = NSRange(location: textRange.location, length: 0)
    }
    
    func replaceNewLineCharacter(proposedRange: NSRange) {
        let r: NSRange
        let replaceString: String
        if (proposedRange.location + 2) < attributedText.length,
           attributedText.substring(from: NSRange(location: proposedRange.location + 1, length: 1)) == "\n" {
            r = NSRange(location: proposedRange.location, length: 2)
            replaceString = "\n\n"
        } else {
            r = NSRange(location: proposedRange.location, length: 1)
            replaceString = "\n"
        }
        editorView?.removeAttributes([.paragraphStyle, .listItem, .listItemValue], at: r)
        let mutableAttr = NSMutableAttributedString(string: replaceString)
        if let paragraph = attributedText.attribute(.paragraphStyle, at: r.location, effectiveRange: nil) as? NSParagraphStyle {
            let p = NSMutableParagraphStyle()
            p.lineSpacing = paragraph.lineSpacing
            p.paragraphSpacing = paragraph.paragraphSpacing
            p.paragraphSpacingBefore = paragraph.paragraphSpacingBefore
            p.firstLineHeadIndent = 0
            p.headIndent = 0
            typingAttributes[.paragraphStyle] = p
            editorView?.typingAttributes[.paragraphStyle] = p
            mutableAttr.addAttribute(.paragraphStyle, value: p, range: mutableAttr.fullRange)
            editorView?.addAttribute(.paragraphStyle, value: p, at: r)
        }
        editorView?.typingAttributes[.listItem] = nil
        editorView?.typingAttributes[.listItemValue] = nil
        editorView?.replaceCharacters(in: r, with: mutableAttr)
        
        if let editor = editorView {
            var attrs = editor.typingAttributes
            let paraStyle = (attrs[.paragraphStyle] as? NSParagraphStyle)?.mutableParagraphStyle
            paraStyle?.firstLineHeadIndent = 0
            paraStyle?.headIndent = 0
            attrs[.paragraphStyle] = paraStyle
            attrs[.listItem] = nil
            attrs[.listItemValue] = nil
            let marker = NSAttributedString(string: ListTextProcessor.blankLineFiller, attributes: attrs)
            editor.replaceCharacters(in: selectedRange, with: marker)
            editor.selectedRange = selectedRange.nextPosition
        }
    }

    func insertAttachment(in range: NSRange, attachment: Attachment) {
        richTextStorage.insertAttachment(in: range, attachment: attachment, withSpacer: attachment.spacer)
        // TODO: Temporary workaround to get around the issue of adding content type to attachments
        // This needs to be done outside PRTextStorage from ProtonCore as it can no longer depend on Proton framework
        // Ideally, attachment.string should be used - possibly consider using richTextStorage.replaceCharacters
        richTextStorage.addAttributes(attachment.attributes, range: NSRange(location: range.location, length: 1))
        if let rangeInContainer = attachment.rangeInContainer() {
            edited(range: rangeInContainer)
        }
        scrollRangeToVisible(NSRange(location: range.location, length: 1))
    }

    func edited(range: NSRange) {
        textStorage.beginEditing()
        textStorage.edited([.editedCharacters, .editedAttributes], range: range, changeInLength: 0)
        textStorage.endEditing()
    }

    func transformContents<T: EditorContentEncoding>(in range: NSRange? = nil, using transformer: T) -> [T.EncodedType] {
        return contents(in: range).compactMap(transformer.encode)
    }

    func replaceCharacters(in range: NSRange, with attrString: NSAttributedString) {
        let string = NSMutableAttributedString(attributedString: attrString)
        let newLineRanges = string.rangesOf(characterSet: .newlines)
        newLineRanges.forEach { string.addAttributes([.blockContentType: EditorContentName.newline()], range: $0)}
        textStorage.replaceCharacters(in: range, with: string)
    }

    func replaceCharacters(in range: NSRange, with string: String) {
        // Delegate to function with attrString so that default attributes are automatically applied
        textStorage.replaceCharacters(in: range, with: NSAttributedString(string: string))
    }

    func updatePlaceholderVisibility() {
        guard showPlaceholder() else {
            if placeholderLabel.superview != nil {
                placeholderLabel.removeFromSuperview()
            }
            return
        }
        placeholderLabel.removeFromSuperview()
        setupPlaceholder()
    }
    
    private func showPlaceholder() -> Bool {
        let str = self.attributedText.string
        guard let editorView, editorView.containerAttachment?.containerEditorView == nil else {
            return str.isEmpty
        }
        guard !str.isEmpty else { return true }
        for ch in str.dropFirst() {
            if ch != "\n" {
                return false
            }
        }
        return true
    }

    func attributeValue(at location: CGPoint, for attribute: NSAttributedString.Key) -> Any? {
        let characterIndex = layoutManager.characterIndex(for: location, in: textContainer, fractionOfDistanceBetweenInsertionPoints: nil)

        guard characterIndex < textStorage.length else {
            return nil
        }

        let attributes = textStorage.attributes(at: characterIndex, longestEffectiveRange: nil, in: textStorage.fullRange)
        return attributes[attribute]
    }

    func glyphRange(forCharacterRange range: NSRange) -> NSRange {
        return layoutManager.glyphRange(forCharacterRange: range, actualCharacterRange: nil)
    }

    func boundingRect(forGlyphRange range: NSRange) -> CGRect {
        return layoutManager.boundingRect(forGlyphRange: range, in: textContainer)
    }

    func contents(in range: NSRange? = nil) -> AnySequence<EditorContent> {
        return self.attributedText.enumerateContents(in: range)
    }

    func setAttributes(_ attrs: [NSAttributedString.Key: Any], range: NSRange) {
        textStorage.setAttributes(attrs, range: range)
    }

    func addAttributes(_ attrs: [NSAttributedString.Key: Any], range: NSRange) {
        textStorage.addAttributes(attrs, range: range)
    }

    func removeAttributes(_ attrs: [NSAttributedString.Key], range: NSRange) {
        richTextStorage.removeAttributes(attrs, range: range)
    }

    func enumerateAttribute(_ attrName: NSAttributedString.Key, in enumerationRange: NSRange, options opts: NSAttributedString.EnumerationOptions = [], using block: (Any?, NSRange, UnsafeMutablePointer<ObjCBool>) -> Void) {
        textStorage.enumerateAttribute(attrName, in: enumerationRange, options: opts, using: block)
    }

    func rangeOfCharacter(at point: CGPoint) -> NSRange? {
        return characterRange(at: point)?.toNSRange(in: self)
    }

    func didTap(at location: CGPoint) {
        let characterRange = rangeOfCharacter(at: location)
        richTextViewDelegate?.richTextView(self, didTapAtLocation: location, characterRange: characterRange)
    }

    override func touchesBegan(_ touches: Set<UITouch>, with event: UIEvent?) {
        if let touch = touches.first {
            let position = touch.location(in: self)
            didTap(at: position)
        }
    }

    // When a user enables `Use keyboard navigation to move focus between controls` it enables the focus system in the app.
    // It means focused item also becomes the first responder. UITextView is focusable by default, but if isEditable is set to false, it cannot be focussed anymore.
    // This leads to an issue where if a user selects text in non-editable text view and right clicks the text view loses the first responder to the focused menu, and therefore no actions are provided, and it is not possible to copy.
    // Returning true will make it focusable regardless if it is editable, and it will not be losing responder because it will stay focused.
    // It is not perfect, as a user can focus this view with Tab and make no actions on it.
    override var canBecomeFocused: Bool {
        return true
    }

    override func canPerformAction(_ action: Selector, withSender sender: Any?) -> Bool {
        guard editorView?.canPerformMenuAction(action, withSender: sender) == true else {
            return false
        }

        return super.canPerformAction(action, withSender: sender)
    }

    override func copy(_ sender: Any?) {
        if editorView?.responds(to: #selector(copy(_:))) ?? false {
            editorView?.copy(sender)
        } else {
            NotificationCenter.default.post(name: ProtonNotificationName.copy, object: nil)
            super.copy(sender)
        }
    }

    override func paste(_ sender: Any?) {
        if editorView?.responds(to: #selector(paste(_:))) ?? false {
            editorView?.paste(sender)
        } else {
            if let data = UIPasteboard.general.data(forPasteboardType: "public.html") {
                if let attributedString = try? NSAttributedString(data: data, options: [.documentType: NSAttributedString.DocumentType.html], documentAttributes: nil) {
                    let object = PasteModel(attr: attributedString, sourceFrom: .outer)
                    NotificationCenter.default.post(name: ProtonNotificationName.paste, object: object)
                    return
                }
            }
            if let attr = GLLPasteboard.general.last() {
                let object = PasteModel(attr: attr, sourceFrom: .internal)
                NotificationCenter.default.post(name: ProtonNotificationName.paste, object: object)
            } else {
                super.paste(sender)
            }
        }
    }

    override func cut(_ sender: Any?) {
        if editorView?.responds(to: #selector(cut)) ?? false {
            editorView?.cut(sender)
        } else {
            NotificationCenter.default.post(name: ProtonNotificationName.cut, object: nil)
            super.cut(sender)
        }
    }

    override func select(_ sender: Any?) {
        if editorView?.responds(to: #selector(select)) ?? false {
            editorView?.select(sender)
        } else {
            super.select(sender)
        }
    }

    override func selectAll(_ sender: Any?) {
        if editorView?.responds(to: #selector(selectAll)) ?? false {
            editorView?.selectAll(sender)
        } else {
            super.selectAll(sender)
        }
    }

    override func toggleUnderline(_ sender: Any?) {
        if editorView?.responds(to: #selector(toggleUnderline)) ?? false {
            editorView?.toggleUnderline(sender)
        } else {
            super.toggleUnderline(sender)
        }
    }

    override func toggleItalics(_ sender: Any?) {
        if editorView?.responds(to: #selector(toggleItalics)) ?? false {
            editorView?.toggleItalics(sender)
        } else {
            super.toggleItalics(sender)
        }
    }

    override func toggleBoldface(_ sender: Any?) {
        if editorView?.responds(to: #selector(toggleBoldface)) ?? false {
            editorView?.toggleBoldface(sender)
        } else {
            super.toggleBoldface(sender)
        }
    }

    override func caretRect(for position: UITextPosition) -> CGRect {
//        guard isEditable else {
//            return super.caretRect(for: position)
//        }
//
//        let location = offset(from: beginningOfDocument, to: position)
//        let lineRect = layoutManager.boundingRect(forGlyphRange: NSRange(location: location, length: 0), in: textContainer)
//
//        var caretRect = super.caretRect(for: position)
//        caretRect.origin.y = lineRect.minY + textContainerInset.top
//        caretRect.size.height = lineRect.height
//        
//        if location < (editorView?.contentLength ?? 0), location >= 1 {
//            if let attachment = editorView?.attributedText.attribute(.attachment, at: location - 1, effectiveRange: nil) as? Attachment {
//                if let font = editorView?.attributedText.attribute(.font, at: location - 1, effectiveRange: nil) as? UIFont,
//                   let paragraphStyle = editorView?.attributedText.attribute(.paragraphStyle, at: location, effectiveRange: nil) as? NSParagraphStyle {
//                    if (font.pointSize + paragraphStyle.lineSpacing) < caretRect.height {
//                        caretRect.origin.y = caretRect.minY + max(0, (lineRect.height - caretRect.size.height - paragraphStyle.lineSpacing))
//                        caretRect.size.height -= paragraphStyle.lineSpacing
//                    }
//                }
//            } else if let font = editorView?.attributedText.attribute(.font, at: location - 1, effectiveRange: nil) as? UIFont,
//               let paragraphStyle = editorView?.attributedText.attribute(.paragraphStyle, at: location, effectiveRange: nil) as? NSParagraphStyle {
//                if (font.pointSize + paragraphStyle.lineSpacing) < caretRect.height {
//                    caretRect.size.height = font.pointSize + 3
//                }
//            }
//        }
//        
//        return caretRect
        guard isEditable else {
            return super.caretRect(for: position)
        }

        let location = offset(from: beginningOfDocument, to: position)
        let lineRect = layoutManager.boundingRect(forGlyphRange: NSRange(location: location, length: 0), in: textContainer)

        var caretRect = super.caretRect(for: position)
        caretRect.origin.y = lineRect.minY + textContainerInset.top
        caretRect.size.height = max(16, lineRect.height - (self.paragraphStyle?.lineSpacing ?? 0)) + 3
        return caretRect
    }
    
    override func selectionRects(for range: UITextRange) -> [UITextSelectionRect] {
        let firstCharacterRect = caretRect(for: range.start)
        let lastCharacterRect = caretRect(for: range.end)

        return super.selectionRects(for: range).map { selectionRect -> UITextSelectionRect in
            if selectionRect.containsStart {
                return TextSelectionRect(selection: selectionRect, caretRect: firstCharacterRect)
            } else if selectionRect.containsEnd {
                return TextSelectionRect(selection: selectionRect, caretRect: lastCharacterRect)
            } else {
                return selectionRect
            }
        }
    }
}

extension RichTextView: NSLayoutManagerDelegate {
    func layoutManager(_ layoutManager: NSLayoutManager, didCompleteLayoutFor textContainer: NSTextContainer?, atEnd layoutFinishedFlag: Bool) {
        richTextViewDelegate?.richTextView(self, didFinishLayout: layoutFinishedFlag)
    }
}

extension RichTextView: TextStorageDelegate {
    func textStorage(_ textStorage: PRTextStorage, didDelete attachment: NSTextAttachment) {
        guard let attachment = attachment as? Attachment else {
            return
        }
        attachment.removeFromSuperview()
    }
    
    func textStorage(_ textStorage: PRTextStorage, will deleteText: NSAttributedString, insertText insertedText: NSAttributedString, in range: NSRange) {
        textProcessor?.textStorage(textStorage, willProcessDeletedText: deleteText, insertedText: insertedText)
    }
    
    func textStorage(_ textStorage: PRTextStorage, edited actions: NSTextStorage.EditActions, in editedRange: NSRange, changeInLength delta: Int) {
        updatePlaceholderVisibility()
    }
}

extension RichTextView: LayoutManagerDelegate {
    var listLineFormatting: LineFormatting {
        return richTextViewListDelegate?.listLineFormatting ?? RichTextView.defaultListLineFormatting
    }

    var paragraphStyle: NSMutableParagraphStyle? {
        return defaultTextFormattingProvider?.paragraphStyle
    }

    func listMarkerForItem(at index: Int, level: Int, previousLevel: Int, attributeValue: Any?) -> ListLineMarker {
        let font = UIFont.preferredFont(forTextStyle: .body)
        let defaultValue = NSAttributedString(string: "*", attributes: [.font: font])
        return richTextViewListDelegate?.richTextView(self, listMarkerForItemAt: index, level: level, previousLevel: previousLevel, attributeValue: attributeValue) ?? .string(defaultValue)
    }
}

private final class TextSelectionRect: UITextSelectionRect {
    override var rect: CGRect { _rect }
    override var writingDirection: NSWritingDirection { _writingDirection }
    override var containsStart: Bool { _containsStart }
    override var containsEnd: Bool { _containsEnd }
    override var isVertical: Bool { _isVertical }

    private let _rect: CGRect
    private let _writingDirection: NSWritingDirection
    private let _containsStart: Bool
    private let _containsEnd: Bool
    private let _isVertical: Bool

    init(selection: UITextSelectionRect, caretRect: CGRect) {
        self._rect = .init(x: selection.rect.minX, y: caretRect.minY, width: selection.rect.width, height: caretRect.height)
        self._writingDirection = selection.writingDirection
        self._containsStart = selection.containsStart
        self._containsEnd = selection.containsEnd
        self._isVertical = selection.isVertical
    }
}<|MERGE_RESOLUTION|>--- conflicted
+++ resolved
@@ -394,17 +394,6 @@
                 p.lineSpacing = paragraph.lineSpacing
                 p.headIndent = 0
                 p.firstLineHeadIndent = 0
-<<<<<<< HEAD
-                editorView.addAttribute(.paragraphStyle, value: p, at: NSRange(location: selectedRange.location - 1, length: 1))
-                editorView.removeAttribute(.paragraphStyle, at: NSRange(location: selectedRange.location - 1, length: 1))
-            } else if last.string == ListTextProcessor.blankLineFiller {
-                let range = NSRange(location: selectedRange.location - 1, length: 1)
-                editorView.removeAttribute(.strikethroughStyle, at: range)
-                editorView.typingAttributes[.strikethroughStyle] = nil
-                
-                if let color = self.editorView?.defaultColor {
-                    editorView.typingAttributes[.foregroundColor] = color
-=======
                 editorView?.addAttribute(.paragraphStyle, value: p, at: NSRange(location: selectedRange.location - 1, length: 1))
                 editorView?.removeAttribute(.paragraphStyle, at: NSRange(location: selectedRange.location - 1, length: 1))
             } else if last.string == ListTextProcessor.blankLineFiller {
@@ -414,7 +403,6 @@
                 
                 if let color = self.editorView?.defaultColor {
                     editorView?.typingAttributes[.foregroundColor] = color
->>>>>>> 54416f99
                 }
             }
                       
